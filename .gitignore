# Project-specific files
*.keras
*.pkl
*.txt
*.h5
<<<<<<< HEAD
*.txt
*.keras
=======
>>>>>>> 6eae5b64
*.json

# Byte-compiled / optimized / DLL files
__pycache__/
*.py[cod]
*$py.class

# C extensions
*.so

# Distribution / packaging
.Python
build/
develop-eggs/
dist/
downloads/
eggs/
.eggs/
lib/
lib64/
parts/
sdist/
var/
wheels/
share/python-wheels/
*.egg-info/
.installed.cfg
*.egg
MANIFEST

# PyInstaller
#  Usually these files are written by a python script from a template
#  before PyInstaller builds the exe, so as to inject date/other infos into it.
*.manifest
*.spec

# Installer logs
pip-log.txt
pip-delete-this-directory.txt

# Unit test / coverage reports
htmlcov/
.tox/
.nox/
.coverage
.coverage.*
.cache
nosetests.xml
coverage.xml
*.cover
*.py,cover
.hypothesis/
.pytest_cache/
cover/

# Translations
*.mo
*.pot

# Django stuff:
*.log
local_settings.py
db.sqlite3
db.sqlite3-journal

# Flask stuff:
instance/
.webassets-cache

# Scrapy stuff:
.scrapy

# Sphinx documentation
docs/_build/

# PyBuilder
.pybuilder/
target/

# Jupyter Notebook
.ipynb_checkpoints

# IPython
profile_default/
ipython_config.py

# pyenv
#   For a library or package, you might want to ignore these files since the code is
#   intended to run in multiple environments; otherwise, check them in:
# .python-version

# pipenv
#   According to pypa/pipenv#598, it is recommended to include Pipfile.lock in version control.
#   However, in case of collaboration, if having platform-specific dependencies or dependencies
#   having no cross-platform support, pipenv may install dependencies that don't work, or not
#   install all needed dependencies.
#Pipfile.lock

# UV
#   Similar to Pipfile.lock, it is generally recommended to include uv.lock in version control.
#   This is especially recommended for binary packages to ensure reproducibility, and is more
#   commonly ignored for libraries.
#uv.lock

# poetry
#   Similar to Pipfile.lock, it is generally recommended to include poetry.lock in version control.
#   This is especially recommended for binary packages to ensure reproducibility, and is more
#   commonly ignored for libraries.
#   https://python-poetry.org/docs/basic-usage/#commit-your-poetrylock-file-to-version-control
#poetry.lock

# pdm
#   Similar to Pipfile.lock, it is generally recommended to include pdm.lock in version control.
#pdm.lock
#   pdm stores project-wide configurations in .pdm.toml, but it is recommended to not include it
#   in version control.
#   https://pdm.fming.dev/latest/usage/project/#working-with-version-control
.pdm.toml
.pdm-python
.pdm-build/

# PEP 582; used by e.g. github.com/David-OConnor/pyflow and github.com/pdm-project/pdm
__pypackages__/

# Celery stuff
celerybeat-schedule
celerybeat.pid

# SageMath parsed files
*.sage.py

# Environments
.env
.venv
env/
venv/
ENV/
env.bak/
venv.bak/

# Spyder project settings
.spyderproject
.spyproject

# Rope project settings
.ropeproject

# mkdocs documentation
/site

# mypy
.mypy_cache/
.dmypy.json
dmypy.json

# Pyre type checker
.pyre/

# pytype static type analyzer
.pytype/

# Cython debug symbols
cython_debug/

# PyCharm
#  JetBrains specific template is maintained in a separate JetBrains.gitignore that can
#  be found at https://github.com/github/gitignore/blob/main/Global/JetBrains.gitignore
#  and can be added to the global gitignore or merged into this file.  For a more nuclear
#  option (not recommended) you can uncomment the following to ignore the entire idea folder.
#.idea/

# Ruff stuff:
.ruff_cache/

# PyPI configuration file
.pypirc<|MERGE_RESOLUTION|>--- conflicted
+++ resolved
@@ -3,11 +3,8 @@
 *.pkl
 *.txt
 *.h5
-<<<<<<< HEAD
 *.txt
 *.keras
-=======
->>>>>>> 6eae5b64
 *.json
 
 # Byte-compiled / optimized / DLL files
